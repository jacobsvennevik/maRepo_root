# backend/apps/generation/views.py
<<<<<<< HEAD

=======
>>>>>>> 595464cb
import os
import tempfile

from django.shortcuts import render
from django.contrib.auth.decorators import login_required

# Import common service functions
from backend.apps.documents.services.pdf_reader import read_pdf

# Flashcards imports
from backend.apps.generation.services.flashcard_generator import generate_flashcards, save_flashcards_to_db
from backend.apps.generation.models import FlashcardSet
<<<<<<< HEAD

# ------------------------------
# Flashcards Generation View
# ------------------------------
=======
from backend.apps.generation.services.mindmap_generator import generate_mindmap
from backend.apps.generation.models import MindMap
>>>>>>> 595464cb
@login_required
def generate_flashcards_view(request):
    """
    A view that accepts a PDF file upload, extracts text, generates flashcards using AI,
    saves them to the database, and optionally returns a CSV file.
    """
    if request.method == "POST":
        # Retrieve the uploaded PDF file from the form.
        uploaded_file = request.FILES.get("pdf_file")
        if not uploaded_file:
            return render(request, "study/upload_flashcards.html", {"error": "No file uploaded."})
        
        # Save the uploaded file temporarily.
        with tempfile.NamedTemporaryFile(delete=False, suffix=".pdf") as temp_pdf:
            for chunk in uploaded_file.chunks():
                temp_pdf.write(chunk)
            temp_pdf_path = temp_pdf.name

        try:
            # Extract text from the PDF.
            extracted_text = read_pdf(temp_pdf_path)

            # Generate flashcards using AI.
            flashcards = generate_flashcards(extracted_text, model="gemini-2.0-flash")

            if flashcards:
                # Save flashcards to the database under a new FlashcardSet.
                flashcard_set = FlashcardSet.objects.create(
                    title=f"Flashcards for {uploaded_file.name}",
                    owner=request.user
                )
                save_flashcards_to_db(flashcards, flashcard_set)

                return render(request, "study/upload_flashcards.html", {"message": "Flashcards generated and saved!"})
            else:
                return render(request, "study/upload_flashcards.html", {"error": "No flashcards generated."})

        except Exception as e:
            return render(request, "study/upload_flashcards.html", {"error": str(e)})

        finally:
            if os.path.exists(temp_pdf_path):
                os.remove(temp_pdf_path)

<<<<<<< HEAD
    return render(request, "study/upload.html")


# ------------------------------
# Mind Map Generation View
# ------------------------------
@login_required
def generate_mindmap_view(request):
    """
    A view that accepts a PDF file upload, extracts text, generates a mind map using AI,
    and renders the generated mind map content.
    """
    if request.method == "POST":
        # Retrieve the uploaded PDF file from the form.
        uploaded_file = request.FILES.get("pdf_file")
        if not uploaded_file:
            return render(request, "study/upload.html", {"error": "No file uploaded."})
        
        # Save the uploaded file temporarily.
        with tempfile.NamedTemporaryFile(delete=False, suffix=".pdf") as temp_pdf:
            for chunk in uploaded_file.chunks():
                temp_pdf.write(chunk)
            temp_pdf_path = temp_pdf.name
        
        try:
            # Extract text from the PDF.
            extracted_text = read_pdf(temp_pdf_path)
            
            # Generate a mind map using AI.
            # Import the mind map generation service function.
            from backend.apps.generation.services.mindmap_generator import generate_mindmap
            mindmap_content = generate_mindmap(extracted_text)
            
            # Here you might want to save the generated mind map to the DB,
            # but for now we'll simply render the content.
            return render(request, "study/upload.html", {
                "message": "Mind map generated!",
                "mindmap": mindmap_content
            })
        except Exception as e:
            return render(request, "study/upload.html", {"error": str(e)})
        finally:
            if os.path.exists(temp_pdf_path):
                os.remove(temp_pdf_path)
    
    return render(request, "study/upload.html")
=======
    return render(request, "study/upload_flashcards.html")




@login_required
def generate_mindmap_view(request):
    """
    View that accepts a document upload, extracts text, generates a mind map,
    and saves it to the database.
    """
    if request.method == "POST":
        uploaded_file = request.FILES.get("document_file")
        if not uploaded_file:
            return render(request, "study/upload_mindmap.html", {"error": "No file uploaded."})
        
        # Save the uploaded file temporarily.
        with tempfile.NamedTemporaryFile(delete=False, suffix=".pdf") as temp_file:
            for chunk in uploaded_file.chunks():
                temp_file.write(chunk)
            temp_file_path = temp_file.name

        try:
            # Extract text from the uploaded document.
            extracted_text = read_pdf(temp_file_path)
            
            # Generate the mind map using the AI service.
            mindmap_data = generate_mindmap(extracted_text, model="gemini-2.0-mindmap")
            
            # Persist the mind map in the database.
            mindmap_instance = MindMap.objects.create(
                title=f"MindMap for {uploaded_file.name}",
                owner=request.user,
                mindmap_data=mindmap_data,
                document=None  # Optionally link to an existing Document instance.
            )
            
            return render(request, "study/upload_mindmap.html", {
                "message": "Mind map generated and saved!",
                "mindmap": mindmap_data
            })
        except Exception as e:
            return render(request, "study/upload_mindmap.html", {"error": str(e)})
        finally:
            if os.path.exists(temp_file_path):
                os.remove(temp_file_path)
    
    return render(request, "study/upload_mindmap.html")
>>>>>>> 595464cb
<|MERGE_RESOLUTION|>--- conflicted
+++ resolved
@@ -1,33 +1,22 @@
 # backend/apps/generation/views.py
-<<<<<<< HEAD
-
-=======
->>>>>>> 595464cb
 import os
 import tempfile
 
 from django.shortcuts import render
+from django.http import HttpResponse
+from django.conf import settings
 from django.contrib.auth.decorators import login_required
 
-# Import common service functions
+# Import service functions
 from backend.apps.documents.services.pdf_reader import read_pdf
-
-# Flashcards imports
 from backend.apps.generation.services.flashcard_generator import generate_flashcards, save_flashcards_to_db
 from backend.apps.generation.models import FlashcardSet
-<<<<<<< HEAD
-
-# ------------------------------
-# Flashcards Generation View
-# ------------------------------
-=======
 from backend.apps.generation.services.mindmap_generator import generate_mindmap
 from backend.apps.generation.models import MindMap
->>>>>>> 595464cb
 @login_required
 def generate_flashcards_view(request):
     """
-    A view that accepts a PDF file upload, extracts text, generates flashcards using AI,
+    A view that accepts a PDF file upload, extracts text, generates flashcards,
     saves them to the database, and optionally returns a CSV file.
     """
     if request.method == "POST":
@@ -68,54 +57,6 @@
             if os.path.exists(temp_pdf_path):
                 os.remove(temp_pdf_path)
 
-<<<<<<< HEAD
-    return render(request, "study/upload.html")
-
-
-# ------------------------------
-# Mind Map Generation View
-# ------------------------------
-@login_required
-def generate_mindmap_view(request):
-    """
-    A view that accepts a PDF file upload, extracts text, generates a mind map using AI,
-    and renders the generated mind map content.
-    """
-    if request.method == "POST":
-        # Retrieve the uploaded PDF file from the form.
-        uploaded_file = request.FILES.get("pdf_file")
-        if not uploaded_file:
-            return render(request, "study/upload.html", {"error": "No file uploaded."})
-        
-        # Save the uploaded file temporarily.
-        with tempfile.NamedTemporaryFile(delete=False, suffix=".pdf") as temp_pdf:
-            for chunk in uploaded_file.chunks():
-                temp_pdf.write(chunk)
-            temp_pdf_path = temp_pdf.name
-        
-        try:
-            # Extract text from the PDF.
-            extracted_text = read_pdf(temp_pdf_path)
-            
-            # Generate a mind map using AI.
-            # Import the mind map generation service function.
-            from backend.apps.generation.services.mindmap_generator import generate_mindmap
-            mindmap_content = generate_mindmap(extracted_text)
-            
-            # Here you might want to save the generated mind map to the DB,
-            # but for now we'll simply render the content.
-            return render(request, "study/upload.html", {
-                "message": "Mind map generated!",
-                "mindmap": mindmap_content
-            })
-        except Exception as e:
-            return render(request, "study/upload.html", {"error": str(e)})
-        finally:
-            if os.path.exists(temp_pdf_path):
-                os.remove(temp_pdf_path)
-    
-    return render(request, "study/upload.html")
-=======
     return render(request, "study/upload_flashcards.html")
 
 
@@ -163,5 +104,4 @@
             if os.path.exists(temp_file_path):
                 os.remove(temp_file_path)
     
-    return render(request, "study/upload_mindmap.html")
->>>>>>> 595464cb
+    return render(request, "study/upload_mindmap.html")