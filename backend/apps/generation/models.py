#backend/apps/generation/models.py
from django.db import models
from django.conf import settings
from backend.apps.documents.models import Document

class FlashcardSet(models.Model):
    """
    A set of flashcards generated from a document.
    """
    document = models.ForeignKey(Document, on_delete=models.CASCADE, related_name="flashcards", null=True, blank=True)
    title = models.CharField(max_length=255, default="Untitled Flashcard Set")  # Default title
    owner = models.ForeignKey(settings.AUTH_USER_MODEL, on_delete=models.CASCADE)
    created_at = models.DateTimeField(auto_now_add=True)

    def __str__(self):
        return f"{self.title} (Owner: {self.owner.username})"

class Flashcard(models.Model):
    """
    A single flashcard with a question and an answer.
    """
    flashcard_set = models.ForeignKey(FlashcardSet, on_delete=models.CASCADE, related_name='flashcards')
    question = models.TextField()
    answer = models.TextField()
    updated_at = models.DateTimeField(auto_now=True)

    def __str__(self):
        return f"Q: {self.question[:50]}..."


class MindMap(models.Model):
<<<<<<< HEAD
    owner = models.ForeignKey(
        settings.AUTH_USER_MODEL, on_delete=models.CASCADE, related_name="mindmaps"
    )
    title = models.CharField(max_length=255)
    # Store the mind map content (for example, XML, markdown, or JSON)
    content = models.TextField()
    created_at = models.DateTimeField(auto_now_add=True)
    updated_at = models.DateTimeField(auto_now=True)

    def __str__(self):
        return self.title
=======
    """
    Model to store generated mind maps.
    """
    document = models.ForeignKey(
        Document, 
        on_delete=models.CASCADE, 
        related_name="mindmaps", 
        null=True, 
        blank=True
    )
    title = models.CharField(max_length=255, default="Untitled MindMap")
    owner = models.ForeignKey(settings.AUTH_USER_MODEL, on_delete=models.CASCADE)
    created_at = models.DateTimeField(auto_now_add=True)
    mindmap_data = models.JSONField()  # Requires Django 3.1+; use postgres JSONField otherwise.

    def __str__(self):
        return f"{self.title} (Owner: {self.owner.username})"
>>>>>>> 595464cb
<|MERGE_RESOLUTION|>--- conflicted
+++ resolved
@@ -29,7 +29,6 @@
 
 
 class MindMap(models.Model):
-<<<<<<< HEAD
     owner = models.ForeignKey(
         settings.AUTH_USER_MODEL, on_delete=models.CASCADE, related_name="mindmaps"
     )
@@ -41,7 +40,9 @@
 
     def __str__(self):
         return self.title
-=======
+
+
+class MindMap(models.Model):
     """
     Model to store generated mind maps.
     """
@@ -58,5 +59,4 @@
     mindmap_data = models.JSONField()  # Requires Django 3.1+; use postgres JSONField otherwise.
 
     def __str__(self):
-        return f"{self.title} (Owner: {self.owner.username})"
->>>>>>> 595464cb
+        return f"{self.title} (Owner: {self.owner.username})"