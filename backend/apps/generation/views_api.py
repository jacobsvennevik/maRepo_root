from rest_framework import viewsets, permissions
from .models import FlashcardSet, Flashcard, MindMap
from .serializers import FlashcardSetSerializer, FlashcardSerializer, MindMapSerializer
<<<<<<< HEAD

from rest_framework import viewsets, status
from rest_framework.decorators import action
from rest_framework.response import Response
from rest_framework.permissions import IsAuthenticated
=======
>>>>>>> 595464cb

class FlashcardSetViewSet(viewsets.ModelViewSet):
    queryset = FlashcardSet.objects.all()
    serializer_class = FlashcardSetSerializer
    # permission_classes = [permissions.IsAuthenticated]

class FlashcardViewSet(viewsets.ModelViewSet):
    queryset = Flashcard.objects.all()
    serializer_class = FlashcardSerializer
    # permission_classes = [permissions.IsAuthenticated]
<<<<<<< HEAD



class MindMapViewSet(viewsets.ModelViewSet):
    """
    API endpoint for viewing, creating, and generating mind maps.
    """
    serializer_class = MindMapSerializer
    permission_classes = [IsAuthenticated]

    def get_queryset(self):
        # Only return mind maps belonging to the authenticated user.
        return MindMap.objects.filter(owner=self.request.user)
    
    def perform_create(self, serializer):
        serializer.save(owner=self.request.user)
    
    @action(detail=False, methods=['post'])
    def generate(self, request):
        """
        Custom endpoint to generate a mind map from text.
        Expected payload:
        {
            "title": "My Mind Map",
            "text": "Full document text or notes..."
        }
        """
        title = request.data.get("title")
        text = request.data.get("text")
        if not title or not text:
            return Response(
                {"error": "Both title and text are required."},
                status=status.HTTP_400_BAD_REQUEST
            )
        
        try:
            # Generate mind map content using the AI service.
            mindmap_content = generate_mindmap(text)
        except Exception as e:
            return Response(
                {"error": f"AI generation failed: {str(e)}"},
                status=status.HTTP_500_INTERNAL_SERVER_ERROR
            )
        
        # Create and save the MindMap instance.
        mindmap = MindMap.objects.create(
            owner=request.user,
            title=title,
            content=mindmap_content
        )
        serializer = self.get_serializer(mindmap)
        return Response(serializer.data, status=status.HTTP_201_CREATED)
=======
    

class MindMapViewSet(viewsets.ModelViewSet):
    queryset = MindMap.objects.all()
    serializer_class = MindMapSerializer
    # permission_classes = [permissions.IsAuthenticated]
>>>>>>> 595464cb
<|MERGE_RESOLUTION|>--- conflicted
+++ resolved
@@ -1,14 +1,6 @@
 from rest_framework import viewsets, permissions
 from .models import FlashcardSet, Flashcard, MindMap
 from .serializers import FlashcardSetSerializer, FlashcardSerializer, MindMapSerializer
-<<<<<<< HEAD
-
-from rest_framework import viewsets, status
-from rest_framework.decorators import action
-from rest_framework.response import Response
-from rest_framework.permissions import IsAuthenticated
-=======
->>>>>>> 595464cb
 
 class FlashcardSetViewSet(viewsets.ModelViewSet):
     queryset = FlashcardSet.objects.all()
@@ -19,64 +11,9 @@
     queryset = Flashcard.objects.all()
     serializer_class = FlashcardSerializer
     # permission_classes = [permissions.IsAuthenticated]
-<<<<<<< HEAD
-
-
-
-class MindMapViewSet(viewsets.ModelViewSet):
-    """
-    API endpoint for viewing, creating, and generating mind maps.
-    """
-    serializer_class = MindMapSerializer
-    permission_classes = [IsAuthenticated]
-
-    def get_queryset(self):
-        # Only return mind maps belonging to the authenticated user.
-        return MindMap.objects.filter(owner=self.request.user)
-    
-    def perform_create(self, serializer):
-        serializer.save(owner=self.request.user)
-    
-    @action(detail=False, methods=['post'])
-    def generate(self, request):
-        """
-        Custom endpoint to generate a mind map from text.
-        Expected payload:
-        {
-            "title": "My Mind Map",
-            "text": "Full document text or notes..."
-        }
-        """
-        title = request.data.get("title")
-        text = request.data.get("text")
-        if not title or not text:
-            return Response(
-                {"error": "Both title and text are required."},
-                status=status.HTTP_400_BAD_REQUEST
-            )
-        
-        try:
-            # Generate mind map content using the AI service.
-            mindmap_content = generate_mindmap(text)
-        except Exception as e:
-            return Response(
-                {"error": f"AI generation failed: {str(e)}"},
-                status=status.HTTP_500_INTERNAL_SERVER_ERROR
-            )
-        
-        # Create and save the MindMap instance.
-        mindmap = MindMap.objects.create(
-            owner=request.user,
-            title=title,
-            content=mindmap_content
-        )
-        serializer = self.get_serializer(mindmap)
-        return Response(serializer.data, status=status.HTTP_201_CREATED)
-=======
     
 
 class MindMapViewSet(viewsets.ModelViewSet):
     queryset = MindMap.objects.all()
     serializer_class = MindMapSerializer
-    # permission_classes = [permissions.IsAuthenticated]
->>>>>>> 595464cb
+    # permission_classes = [permissions.IsAuthenticated]